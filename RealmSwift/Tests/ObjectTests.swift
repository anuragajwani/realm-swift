--- conflicted
+++ resolved
@@ -74,7 +74,7 @@
         XCTAssertEqual(schema.properties.map { $0.name },
                        ["boolCol", "intCol", "int8Col", "int16Col", "int32Col", "int64Col", "intEnumCol", "floatCol", "doubleCol",
                         "stringCol", "binaryCol", "dateCol", "decimalCol",
-                        "objectIdCol", "objectCol", "uuidCol", "arrayCol"]
+                        "objectIdCol", "objectCol", "arrayCol"]
         )
     }
 
@@ -118,11 +118,7 @@
         let object = SwiftObject()
 
         // swiftlint:disable line_length
-<<<<<<< HEAD
-        assertMatches(object.description, "SwiftObject \\{\n\tboolCol = 0;\n\tintCol = 123;\n\tintEnumCol = 1;\n\tfloatCol = 1\\.23;\n\tdoubleCol = 12\\.3;\n\tstringCol = a;\n\tbinaryCol = <.*61.*>;\n\tdateCol = 1970-01-01 00:00:01 \\+0000;\n\tdecimalCol = 1.23E6;\n\tobjectIdCol = 1234567890ab1234567890ab;\n\tobjectCol = SwiftBoolObject \\{\n\t\tboolCol = 0;\n\t\\};\n\tuuidCol = 137DECC8-B300-4954-A233-F89909F4FD89;\n\tarrayCol = List<SwiftBoolObject> <0x[0-9a-f]+> \\(\n\t\n\t\\);\n\\}")
-=======
         assertMatches(object.description, "SwiftObject \\{\n\tboolCol = 0;\n\tintCol = 123;\n\tint8Col = 123;\n\tint16Col = 123;\n\tint32Col = 123;\n\tint64Col = 123;\n\tintEnumCol = 1;\n\tfloatCol = 1\\.23;\n\tdoubleCol = 12\\.3;\n\tstringCol = a;\n\tbinaryCol = <.*61.*>;\n\tdateCol = 1970-01-01 00:00:01 \\+0000;\n\tdecimalCol = 1.23E6;\n\tobjectIdCol = 1234567890ab1234567890ab;\n\tobjectCol = SwiftBoolObject \\{\n\t\tboolCol = 0;\n\t\\};\n\tarrayCol = List<SwiftBoolObject> <0x[0-9a-f]+> \\(\n\t\n\t\\);\n\\}")
->>>>>>> a7931c5d
 
         let recursiveObject = SwiftRecursiveObject()
         recursiveObject.objects.append(recursiveObject)
@@ -317,7 +313,6 @@
             XCTAssertNil((object.value(forKey: "date") as! List<Date>).first)
             XCTAssertNil((object.value(forKey: "decimal") as! List<Decimal128>).first)
             XCTAssertNil((object.value(forKey: "objectId") as! List<ObjectId>).first)
-            XCTAssertNil((object.value(forKey: "uuid") as! List<UUID>).first)
 
             // The `as Any?` casts below are only to silence the warning about it
             // happening implicitly and are not functionally required
@@ -333,7 +328,6 @@
             XCTAssertNil((object.value(forKey: "dateOpt") as! List<Date?>).first as Any?)
             XCTAssertNil((object.value(forKey: "decimalOpt") as! List<Decimal128?>).first as Any?)
             XCTAssertNil((object.value(forKey: "objectIdOpt") as! List<ObjectId?>).first as Any?)
-            XCTAssertNil((object.value(forKey: "uuidOpt") as! List<UUID?>).first as Any?)
         }
 
         test(SwiftListObject())
@@ -984,9 +978,7 @@
                     "doubleOpt": [17.17, nil],
                     "stringOpt": ["18", nil],
                     "dataOpt": ["19".data(using: String.Encoding.utf8)!, nil],
-                    "dateOpt": [Date(timeIntervalSince1970: 20), nil],
-                    "uuid": [UUID()],
-                    "uuidOpt": [UUID(), nil]
+                    "dateOpt": [Date(timeIntervalSince1970: 20), nil]
                 ])
             )
         }
@@ -1015,7 +1007,6 @@
         XCTAssertEqual(optObj.optDoubleCol.value, frozenOptObj.optDoubleCol.value)
         XCTAssertEqual(optObj.optBoolCol.value, frozenOptObj.optBoolCol.value)
         XCTAssertEqual(optObj.optEnumCol.value, frozenOptObj.optEnumCol.value)
-        XCTAssertEqual(optObj.optUuidCol, frozenOptObj.optUuidCol)
 
         let frozenListObj = listObj.freeze()
         XCTAssertEqual(Array(listObj.int), Array(frozenListObj.int))
@@ -1038,7 +1029,5 @@
         XCTAssertEqual(Array(listObj.stringOpt), Array(frozenListObj.stringOpt))
         XCTAssertEqual(Array(listObj.dataOpt), Array(frozenListObj.dataOpt))
         XCTAssertEqual(Array(listObj.dateOpt), Array(frozenListObj.dateOpt))
-        XCTAssertEqual(Array(listObj.uuid), Array(frozenListObj.uuid))
-        XCTAssertEqual(Array(listObj.uuidOpt), Array(frozenListObj.uuidOpt))
     }
 }