--- conflicted
+++ resolved
@@ -18,11 +18,6 @@
 
 #import "RLMAccessor.h"
 
-<<<<<<< HEAD
-#import <realm/object-store/object_accessor.hpp>
-
-=======
->>>>>>> a9a846de
 #import "RLMDecimal128_Private.hpp"
 #import "RLMObjectId_Private.hpp"
 #import "RLMUtil.hpp"
@@ -51,13 +46,11 @@
     // Accessor context interface
     RLMAccessorContext(RLMAccessorContext& parent, realm::Obj const& parent_obj, realm::Property const& property);
 
+    id box(realm::object_store::Set&&);
     id box(realm::List&&);
     id box(realm::Results&&);
     id box(realm::Object&&);
     id box(realm::Obj&&);
-
-    template<typename T>
-    id box(realm::Set<T>&&);
 
     id box(bool v) { return @(v); }
     id box(double v) { return @(v); }
