--- conflicted
+++ resolved
@@ -93,13 +93,8 @@
     
     [realm commitWriteTransaction];
     
-<<<<<<< HEAD
-    RLMArray *noArray = [AggregateObject objectsWhere:[NSPredicate predicateWithFormat:@"boolCol == NO"]];
-    RLMArray *yesArray = [AggregateObject objectsWhere:[NSPredicate predicateWithFormat:@"boolCol == YES"]];
-=======
     RLMArray *noArray = [AggregateObject objectsWithPredicateFormat:@"boolCol == NO"];
     RLMArray *yesArray = [AggregateObject objectsWithPredicateFormat:@"boolCol == YES"];
->>>>>>> 4f42fba2
     
     // SUM ::::::::::::::::::::::::::::::::::::::::::::::
     // Test int sum
