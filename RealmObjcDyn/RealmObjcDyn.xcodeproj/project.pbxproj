--- conflicted
+++ resolved
@@ -31,11 +31,6 @@
 		4D143CF318F7E97500CEFF65 /* RLMConstants.h in Headers */ = {isa = PBXBuildFile; fileRef = 4D143CF118F7E97500CEFF65 /* RLMConstants.h */; };
 		4D143CF418F7E97500CEFF65 /* RLMConstants.m in Sources */ = {isa = PBXBuildFile; fileRef = 4D143CF218F7E97500CEFF65 /* RLMConstants.m */; };
 		4D1ED30818E1AF4E003CFF44 /* PrivateTableMacros.h in Headers */ = {isa = PBXBuildFile; fileRef = 4D1ED30718E1AF4E003CFF44 /* PrivateTableMacros.h */; };
-<<<<<<< HEAD
-		4DB1DEFB18BF70AE005A7234 /* dynamic_table.mm in Sources */ = {isa = PBXBuildFile; fileRef = 4DB1DEF818BF70AE005A7234 /* dynamic_table.mm */; };
-=======
-		4D1ED30B18E1B6E8003CFF44 /* group.h in Headers */ = {isa = PBXBuildFile; fileRef = 4D1ED30A18E1B6E8003CFF44 /* group.h */; };
->>>>>>> 2732815c
 		4DB1DEFC18BF70AE005A7234 /* functional.m in Sources */ = {isa = PBXBuildFile; fileRef = 4DB1DEF918BF70AE005A7234 /* functional.m */; };
 		4DB1DEFD18BF70AE005A7234 /* typed_table.m in Sources */ = {isa = PBXBuildFile; fileRef = 4DB1DEFA18BF70AE005A7234 /* typed_table.m */; };
 		4DDDD67418EB049300E94613 /* RLMViewProtocol.h in Headers */ = {isa = PBXBuildFile; fileRef = 4DDDD67318EB049300E94613 /* RLMViewProtocol.h */; };
@@ -473,11 +468,7 @@
 			isa = PBXSourcesBuildPhase;
 			buildActionMask = 2147483647;
 			files = (
-<<<<<<< HEAD
 				E82D503A1900C128003C1B8E /* realm.m in Sources */,
-=======
-				4BB05A6A1905DB2200F7F5F9 /* dynamic_table.mm in Sources */,
->>>>>>> 2732815c
 				E91890F5177B71E400653D7A /* data_type.mm in Sources */,
 				E91890F6177B71E400653D7A /* enumerator.m in Sources */,
 				E91890F7177B71E400653D7A /* err_handling.mm in Sources */,
@@ -495,11 +486,7 @@
 				4D01A9FC18C9F5E600527AD5 /* table_view.m in Sources */,
 				4DB1DEFD18BF70AE005A7234 /* typed_table.m in Sources */,
 				E91890FF177B71E400653D7A /* table_delete_all.m in Sources */,
-<<<<<<< HEAD
 				4DB1DEFB18BF70AE005A7234 /* dynamic_table.mm in Sources */,
-=======
-				E9189101177B71E400653D7A /* template.m in Sources */,
->>>>>>> 2732815c
 				E9189102177B71E400653D7A /* tutorial.m in Sources */,
 			);
 			runOnlyForDeploymentPostprocessing = 0;
