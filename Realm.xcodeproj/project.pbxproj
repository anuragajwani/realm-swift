--- conflicted
+++ resolved
@@ -652,13 +652,8 @@
 				"${SRCROOT}/build/${CONFIGURATION}/${PRODUCT_NAME}.framework",
 			);
 			runOnlyForDeploymentPostprocessing = 0;
-<<<<<<< HEAD
-			shellPath = /bin/bash;
-			shellScript = "/usr/bin/curl -s http://static.realm.io/downloads/ios/realm-core-${REALM_CORE_VERSION}.zip -o /tmp/realm-core-${REALM_CORE_VERSION}.zip\n/bin/rm -rf ${SRCROOT}/realm-core ${SRCROOT}/realm_core\ncd ${SRCROOT}\n/usr/bin/unzip /tmp/realm-core-${REALM_CORE_VERSION}.zip\n/bin/mv realm_core realm-core\n/bin/rm -f /tmp/realm-core-${REALM_CORE_VERSION}.zip";
-=======
 			shellPath = "/bin/sh build-framework.sh";
 			shellScript = "";
->>>>>>> 4c734e44
 		};
 		4236AC181934866000ADD527 /* Download from static.realm.io */ = {
 			isa = PBXShellScriptBuildPhase;
@@ -671,8 +666,8 @@
 			outputPaths = (
 			);
 			runOnlyForDeploymentPostprocessing = 0;
-			shellPath = /bin/bash;
-			shellScript = "";
+                        shellPath = /bin/bash;
+                        shellScript = "/usr/bin/curl -s http://static.realm.io/downloads/ios/realm-core-${REALM_CORE_VERSION}.zip -o /tmp/realm-core-${REALM_CORE_VERSION}.zip\n/bin/rm -rf ${SRCROOT}/realm-core ${SRCROOT}/realm_core\ncd ${SRCROOT}\n/usr/bin/unzip /tmp/realm-core-${REALM_CORE_VERSION}.zip\n/bin/mv realm_core realm-core\n/bin/rm -f /tmp/realm-core-${REALM_CORE_VERSION}.zip";
 		};
 /* End PBXShellScriptBuildPhase section */
 
